##############################################################################
# CMake
##############################################################################

cmake_minimum_required(VERSION 2.8.3)
project(gopher_behaviours)

##############################################################################
# Catkin
##############################################################################

find_package(catkin REQUIRED rospy uuid_msgs unique_id)
catkin_package()

catkin_python_setup()

catkin_add_env_hooks(42.gopher_deliveries SHELLS sh DIRECTORY ${CMAKE_CURRENT_SOURCE_DIR}/env-hooks)

##############################################################################
# Installs
##############################################################################

#install(FILES src/rocon_uri/rules/rules.yaml DESTINATION ${CATKIN_PACKAGE_SHARE_DESTINATION}/rules.yaml)

catkin_install_python(
    PROGRAMS
        scripts/demo_flash_and_wait
        scripts/demo_homebase_recovery
<<<<<<< HEAD
        scripts/demo_subscriber_check
=======
        scripts/demo_simple_motions
>>>>>>> afe4f992
        scripts/gopher_deliveries
        scripts/gopher_elevator_run
        scripts/gopher_delivery_run
        scripts/custom_delivery_overseer.py
    DESTINATION
        ${CATKIN_PACKAGE_BIN_DESTINATION}
)

install(DIRECTORY launch DESTINATION ${CATKIN_PACKAGE_SHARE_DESTINATION})

##############################################################################
# Unit Tests
##############################################################################

#if (CATKIN_ENABLE_TESTING)
#  add_subdirectory(tests)
#endif()
<|MERGE_RESOLUTION|>--- conflicted
+++ resolved
@@ -26,11 +26,8 @@
     PROGRAMS
         scripts/demo_flash_and_wait
         scripts/demo_homebase_recovery
-<<<<<<< HEAD
         scripts/demo_subscriber_check
-=======
         scripts/demo_simple_motions
->>>>>>> afe4f992
         scripts/gopher_deliveries
         scripts/gopher_elevator_run
         scripts/gopher_delivery_run
